#!/usr/bin/env python3
"""
Gemini Chat Asynchronous Client - Asynchronous implementation of Gemini Chat client.

This module provides the asynchronous implementation of the Gemini Chat client,
building on the core functionality in base_client.py.
"""

import asyncio
import getpass
import json
import uuid
from datetime import datetime
from pathlib import Path
from typing import Dict, List, Any, Optional, Tuple, AsyncIterator

from tabulate import tabulate

from base_client import BaseGeminiClient, Colors

try:
    from google import genai
    from google.genai import types
except ImportError:
    print("Error: google-genai package not installed.")
    print("Please install with: pip install google-genai")
    exit(1)


class AsyncGeminiClient(BaseGeminiClient):
    """Asynchronous implementation of the Gemini Chat client."""

    def __init__(self, api_key: Optional[str] = None, model: Optional[str] = None,
                 conversations_dir: Optional[Path] = None):
        """Initialize the asynchronous Gemini client.

        Args:
            api_key: The Gemini API key. If None, will attempt to get from environment.
            model: The model to use. Defaults to DEFAULT_MODEL.
            conversations_dir: Directory to store conversations. If None, uses default.
        """
        # Call parent constructor
        super().__init__(api_key, model, conversations_dir)

        # Async-specific initialization
        self.conversation_id: Optional[str] = None
        self.conversation_data: Dict[str, Any] = {}  # New structure replaces conversation_history
        self.params: Dict[str, Any] = self.default_params.copy()
        self.use_streaming: bool = False  # Default to non-streaming
        self.conversation_name: str = "New Conversation"  # Default conversation name
        self.current_user_message: Optional[str] = None  # Store the current user message for streaming
<<<<<<< HEAD
        self.current_user_message_id: Optional[str] = None  # Store the ID of current user message
        self.is_web_ui: bool = False  # Flag for web UI mode
        self.active_branch: str = "main"  # Track active branch
=======
        self.is_web_ui: bool = False  # Flag for web UI mode
>>>>>>> 7a3552e8

        # The base directory is already set by the parent constructor
        self.conversations_dir = self.base_directory
        self.ensure_directories(self.conversations_dir)

    async def initialize_client(self) -> bool:
        """Initialize the Gemini client with API key asynchronously.

        Returns:
            True if initialization was successful, False otherwise
        """
        if not self.api_key:
            print(f"{Colors.WARNING}No API key provided. Please set GEMINI_API_KEY environment variable "
                  f"or provide it when initializing the client.{Colors.ENDC}")
            return False

        try:
            print(f"Initializing client with API key: {self.api_key[:4]}...{self.api_key[-4:]}")
            # Initialize the client - note that genai.Client() is used for both sync and async
            # as the library handles the async operation internally
            self.client = genai.Client(api_key=self.api_key)
            print(f"{Colors.GREEN}Successfully connected to Gemini API.{Colors.ENDC}")
            return True
        except Exception as e:
            print(f"{Colors.FAIL}Failed to initialize Gemini client: {e}{Colors.ENDC}")
            return False

    def generate_conversation_id(self) -> str:
        """Generate a unique conversation ID.

        Returns:
            A UUID string
        """
        return str(uuid.uuid4())
<<<<<<< HEAD
    
    def _add_message_to_conversation(self, message: Dict[str, Any]) -> None:
        """Add a message to the conversation structure and update relationships.
        
        Args:
            message: The message dictionary to add
        """
        msg_id = message["id"]
        parent_id = message.get("parent_id")
        branch_id = message.get("branch_id", "main")
        
        print(f"{Colors.CYAN}Adding message {msg_id[:8]}... to branch '{branch_id}'{Colors.ENDC}")
        
        # Add message to messages dict
        self.conversation_data["messages"][msg_id] = message
        
        # Update parent's children list if parent exists
        if parent_id and parent_id in self.conversation_data["messages"]:
            parent = self.conversation_data["messages"][parent_id]
            if msg_id not in parent.get("children", []):
                parent.setdefault("children", []).append(msg_id)
                print(f"{Colors.CYAN}Updated parent {parent_id[:8]}... children list{Colors.ENDC}")
        
        # Update branch information
        if branch_id in self.conversation_data.get("branches", {}):
            branch = self.conversation_data["branches"][branch_id]
            branch["last_message"] = msg_id
            branch["message_count"] = branch.get("message_count", 0) + 1
            print(f"{Colors.CYAN}Updated branch '{branch_id}' - last_message: {msg_id[:8]}...{Colors.ENDC}")
        
        # Update active leaf in metadata
        if branch_id == self.conversation_data["metadata"].get("active_branch", "main"):
            self.conversation_data["metadata"]["active_leaf"] = msg_id
            print(f"{Colors.CYAN}Updated active leaf to {msg_id[:8]}...{Colors.ENDC}")
    
    def _get_last_message_id(self, branch_id: Optional[str] = None) -> Optional[str]:
        """Get the ID of the last message in a branch.
        
        Args:
            branch_id: The branch to check (defaults to active branch)
            
        Returns:
            The ID of the last message or None
        """
        if branch_id is None:
            branch_id = self.conversation_data["metadata"].get("active_branch", "main")
        
        branch = self.conversation_data.get("branches", {}).get(branch_id, {})
        return branch.get("last_message")
    
    def _convert_old_to_new_format(self) -> None:
        """Convert old conversation_history format to new conversation_data format."""
        if not hasattr(self, 'conversation_history') or not self.conversation_history:
            return
        
        print(f"{Colors.CYAN}Converting old format to new format...{Colors.ENDC}")
        
        # Initialize new conversation structure
        title = "Converted Conversation"
        conversation_id = self.conversation_id or self.generate_conversation_id()
        
        # Extract metadata first
        metadata_item = None
        for item in self.conversation_history:
            if item.get("type") == "metadata":
                metadata_item = item
                metadata = item.get("content", {})
                title = metadata.get("title", title)
                break
        
        # Create new format structure
        self.conversation_data = self.create_metadata_structure(title, conversation_id)
        
        # Convert messages
        messages = {}
        prev_message_id = None
        
        for item in self.conversation_history:
            if item.get("type") == "message":
                content = item.get("content", {})
                role = content.get("role")
                text = content.get("text", "")
                
                if role in ["user", "assistant", "ai"]:
                    # Convert ai role to assistant for consistency
                    if role == "ai":
                        role = "assistant"
                    
                    # Create new message structure
                    message = self.create_message_structure(
                        role=role,
                        text=text,
                        model=self.model,
                        params=self.params if role == "assistant" else {},
                        parent_id=prev_message_id,
                        branch_id="main"
                    )
                    
                    messages[message["id"]] = message
                    
                    # Update parent-child relationships
                    if prev_message_id and prev_message_id in messages:
                        messages[prev_message_id].setdefault("children", []).append(message["id"])
                    
                    prev_message_id = message["id"]
        
        # Add messages to conversation_data
        self.conversation_data["messages"] = messages
        
        # Update branch info
        if prev_message_id:
            self.conversation_data["branches"]["main"]["last_message"] = prev_message_id
            self.conversation_data["branches"]["main"]["message_count"] = len(messages)
            self.conversation_data["metadata"]["active_leaf"] = prev_message_id
        
        print(f"{Colors.GREEN}Converted {len(messages)} messages to new format{Colors.ENDC}")
=======
>>>>>>> 7a3552e8

    async def start_new_conversation(self, title: Optional[str] = None, is_web_ui: bool = False) -> None:
        """Start a new conversation asynchronously.

        Args:
            title: Optional title for the conversation. If None, will prompt or generate.
            is_web_ui: Whether this is being called from the web UI.
        """
<<<<<<< HEAD
        print(f"{Colors.CYAN}Starting new conversation...{Colors.ENDC}")
        self.conversation_id = self.generate_conversation_id()
        
=======
        self.conversation_id = self.generate_conversation_id()
        self.conversation_history = []

>>>>>>> 7a3552e8
        # Get title for the conversation
        if title is None and not is_web_ui:
            # Only prompt for input in CLI mode
            title = input("Enter a title for this conversation (or leave blank for timestamp): ")

        # Generate default title if none provided
        if not title:
            title = f"Conversation_{datetime.now().strftime('%Y%m%d_%H%M%S')}"

        # Update the conversation name property
        self.conversation_name = title

<<<<<<< HEAD
        # Create initial conversation structure using new format
        self.conversation_data = self.create_metadata_structure(title, self.conversation_id)
        self.active_branch = "main"
        
        print(f"{Colors.GREEN}Started new conversation: {title}{Colors.ENDC}")
        print(f"{Colors.CYAN}Conversation ID: {self.conversation_id[:8]}...{Colors.ENDC}")
        print(f"{Colors.CYAN}Active branch: {self.active_branch}{Colors.ENDC}")
=======
        # Create initial metadata
        metadata = self.create_metadata_structure(title, self.model, self.params)

        # Add to conversation history
        self.conversation_history.append(metadata)

        print(f"{Colors.GREEN}Started new conversation: {title}{Colors.ENDC}")
>>>>>>> 7a3552e8

        # Initial save of the new conversation
        await self.save_conversation()

<<<<<<< HEAD
    async def retry_message(self, message_id: str) -> Dict[str, Any]:
        """Retry generating a response for a specific message.
        
        Args:
            message_id: The ID of the assistant message to retry
            
        Returns:
            Dict with new message data
        """
        print(f"[DEBUG] Retrying message: {message_id}")
        
        if not self.conversation_data:
            raise ValueError("No active conversation")
            
        messages = self.conversation_data.get("messages", {})
        target_message = messages.get(message_id)
        
        if not target_message:
            raise ValueError(f"Message {message_id} not found")
            
        if target_message["type"] != "assistant":
            raise ValueError("Can only retry assistant messages")
            
        # Get parent message (user's prompt)
        parent_id = target_message["parent_id"]
        parent_message = messages.get(parent_id)
        
        if not parent_message:
            raise ValueError("Parent message not found")
            
        print(f"[DEBUG] Found parent message: {parent_id}")
        print(f"[DEBUG] Parent content: {parent_message['content'][:50]}...")
        
        # Create new branch ID for this retry
        import uuid
        new_branch_id = f"branch-{uuid.uuid4().hex[:8]}"
        
        # Build conversation history up to parent message
        branch_id = parent_message.get("branch_id", "main")
        message_chain = self._build_message_chain(self.conversation_data, branch_id)
        
        # Find index of parent in chain and slice up to it
        parent_index = message_chain.index(parent_id) if parent_id in message_chain else -1
        if parent_index >= 0:
            message_chain = message_chain[:parent_index + 1]
        
        # Build chat history for API
        chat_history = []
        for msg_id in message_chain:
            msg = messages[msg_id]
            api_role = "user" if msg["type"] == "user" else "model"
            chat_history.append(types.Content(
                role=api_role,
                parts=[types.Part.from_text(text=msg["content"])]
            ))
        
        print(f"[DEBUG] Built history with {len(chat_history)} messages")
        
        # Generate new response
        try:
            response = await self.client.aio.models.generate_content(
                model=self.model,
                contents=chat_history,
                config=types.GenerateContentConfig(**self.params)
            )
            
            response_text = response.text
            token_usage = self.extract_token_usage(response)
            
            print(f"[DEBUG] Got new response: {response_text[:50]}...")
            
            # Create new message
            new_message = self.create_message_structure(
                role="assistant",
                text=response_text,
                model=self.model,
                params=self.params,
                token_usage=token_usage,
                parent_id=parent_id,
                branch_id=new_branch_id
            )
            
            # Update parent's children list
            if parent_id not in messages[parent_id]["children"]:
                messages[parent_id]["children"].append(new_message["id"])
            
            # Add to messages
            messages[new_message["id"]] = new_message
            
            # Update branch info
            if new_branch_id not in self.conversation_data["branches"]:
                self.conversation_data["branches"][new_branch_id] = {
                    "created_at": datetime.now().isoformat(),
                    "last_message": new_message["id"],
                    "message_count": 1
                }
            
            # Update sibling information
            siblings = messages[parent_id]["children"]
            for idx, sibling_id in enumerate(siblings):
                sibling = messages.get(sibling_id)
                if sibling:
                    sibling["sibling_index"] = idx
                    sibling["total_siblings"] = len(siblings)
            
            # Update metadata
            self.conversation_data["metadata"]["updated_at"] = datetime.now().isoformat()
            self.conversation_data["metadata"]["active_branch"] = new_branch_id
            self.conversation_data["metadata"]["active_leaf"] = new_message["id"]
            
            print(f"[DEBUG] Created new message {new_message['id']} on branch {new_branch_id}")
            print(f"[DEBUG] Parent now has {len(siblings)} children")
            
            return {
                "message": new_message,
                "siblings": siblings,
                "sibling_index": len(siblings) - 1,
                "total_siblings": len(siblings)
            }
            
        except Exception as e:
            print(f"[ERROR] Failed to retry message: {e}")
            raise
    
    async def get_message_siblings(self, message_id: str) -> Dict[str, Any]:
        """Get sibling messages (alternative responses to same prompt).
        
        Args:
            message_id: The message ID to find siblings for
            
        Returns:
            Dict with sibling information
        """
        print(f"[DEBUG] Getting siblings for message: {message_id}")
        
        if not self.conversation_data:
            raise ValueError("No active conversation")
            
        messages = self.conversation_data.get("messages", {})
        target_message = messages.get(message_id)
        
        if not target_message:
            raise ValueError(f"Message {message_id} not found")
            
        parent_id = target_message.get("parent_id")
        if not parent_id:
            # Root message has no siblings
            return {
                "siblings": [message_id],
                "current_index": 0,
                "total": 1
            }
            
        parent = messages.get(parent_id)
        if not parent:
            raise ValueError("Parent message not found")
            
        siblings = parent.get("children", [])
        current_index = siblings.index(message_id) if message_id in siblings else -1
        
        print(f"[DEBUG] Found {len(siblings)} siblings, current at index {current_index}")
        
        return {
            "siblings": siblings,
            "current_index": current_index,
            "total": len(siblings),
            "parent_id": parent_id
        }
    
    async def switch_to_sibling(self, message_id: str, direction: str) -> Dict[str, Any]:
        """Switch to a sibling message (prev/next alternative response).
        
        Args:
            message_id: Current message ID
            direction: 'prev' or 'next'
            
        Returns:
            Dict with new active message info
        """
        print(f"[DEBUG] Switching {direction} from message: {message_id}")
        
        sibling_info = await self.get_message_siblings(message_id)
        siblings = sibling_info["siblings"]
        current_index = sibling_info["current_index"]
        
        if current_index < 0:
            raise ValueError("Current message not found in siblings")
            
        # Calculate new index
        if direction == "prev":
            new_index = current_index - 1
            if new_index < 0:
                new_index = len(siblings) - 1  # Wrap around
        else:  # next
            new_index = current_index + 1
            if new_index >= len(siblings):
                new_index = 0  # Wrap around
                
        new_message_id = siblings[new_index]
        new_message = self.conversation_data["messages"].get(new_message_id)
        
        if not new_message:
            raise ValueError("New message not found")
            
        # Update active branch and leaf
        self.conversation_data["metadata"]["active_branch"] = new_message.get("branch_id", "main")
        self.conversation_data["metadata"]["active_leaf"] = new_message_id
        
        print(f"[DEBUG] Switched to message {new_message_id} (index {new_index} of {len(siblings)})")
        
        return {
            "message": new_message,
            "sibling_index": new_index,
            "total_siblings": len(siblings)
        }
    
    async def get_conversation_tree(self) -> Dict[str, Any]:
        """Get the full conversation tree structure.
        
        Returns:
            Dict representing the conversation tree
        """
        print("[DEBUG] Building conversation tree")
        
        if not self.conversation_data:
            return {"nodes": [], "edges": []}
            
        messages = self.conversation_data.get("messages", {})
        nodes = []
        edges = []
        
        for msg_id, msg in messages.items():
            # Create node
            node = {
                "id": msg_id,
                "type": msg["type"],
                "content_preview": msg["content"][:50] + "..." if len(msg["content"]) > 50 else msg["content"],
                "timestamp": msg["timestamp"],
                "branch_id": msg.get("branch_id", "main"),
                "model": msg.get("model"),
                "is_active": msg_id == self.conversation_data["metadata"].get("active_leaf")
            }
            nodes.append(node)
            
            # Create edges to children
            for child_id in msg.get("children", []):
                edges.append({
                    "from": msg_id,
                    "to": child_id
                })
                
        print(f"[DEBUG] Built tree with {len(nodes)} nodes and {len(edges)} edges")
        
        return {
            "nodes": nodes,
            "edges": edges,
            "metadata": self.conversation_data["metadata"]
        }

=======
>>>>>>> 7a3552e8
    async def save_conversation(self, quiet: bool = False) -> None:
        """Save the current conversation to a JSON file asynchronously.

        Args:
            quiet: If True, don't print success messages (for auto-save)
        """
        if not self.conversation_id or not self.conversation_data:
            if not quiet:
                print(f"{Colors.WARNING}No active conversation to save.{Colors.ENDC}")
            return

        # Get conversation title from metadata
<<<<<<< HEAD
        title = self.conversation_data.get("metadata", {}).get("title", "Untitled")
        
=======
        title = "Untitled"
        for item in self.conversation_history:
            if item["type"] == "metadata" and "title" in item["content"]:
                title = item["content"]["title"]
                break

>>>>>>> 7a3552e8
        # Create filename with sanitized title
        filename = self.format_filename(title, self.conversation_id)
        filepath = self.conversations_dir / filename

<<<<<<< HEAD
        # Update metadata timestamps and counts
        if "metadata" in self.conversation_data:
            self.conversation_data["metadata"]["updated_at"] = datetime.now().isoformat()
            # Count total messages across all branches
            total_messages = len(self.conversation_data.get("messages", {}))
            # Update branch message counts
            for branch_id, branch_info in self.conversation_data.get("branches", {}).items():
                branch_messages = sum(1 for msg in self.conversation_data.get("messages", {}).values() 
                                    if msg.get("branch_id") == branch_id)
                branch_info["message_count"] = branch_messages
        
        if not quiet:
            print(f"{Colors.CYAN}Saving conversation structure v{self.VERSION}...{Colors.ENDC}")
=======
        # Update metadata
        for item in self.conversation_history:
            if item["type"] == "metadata":
                item["content"]["updated_at"] = datetime.now().isoformat()
                item["content"]["model"] = self.model
                item["content"]["params"] = self.params.copy()
                item["content"]["message_count"] = sum(1 for i in self.conversation_history if i["type"] == "message")
                break
>>>>>>> 7a3552e8

        # Save to file using non-blocking io
        try:
            def save_json():
                with open(filepath, 'w', encoding='utf-8') as f:
<<<<<<< HEAD
                    json.dump(self.conversation_data, f, indent=2, ensure_ascii=False)
=======
                    json.dump({
                        "conversation_id": self.conversation_id,
                        "history": self.conversation_history
                    }, f, indent=2, ensure_ascii=False)
>>>>>>> 7a3552e8

            # Use to_thread to make file I/O non-blocking
            await asyncio.to_thread(save_json)

            if not quiet:
                print(f"{Colors.GREEN}Conversation saved to: {filepath}{Colors.ENDC}")
                print(f"{Colors.CYAN}Total messages: {total_messages}{Colors.ENDC}")
        except Exception as e:
            print(f"{Colors.FAIL}Error saving conversation: {e}{Colors.ENDC}")

    async def send_message(self, message: str) -> Optional[str]:
        """Send a message to the model and get the response asynchronously (CLI path).

        Args:
            message: The message to send

        Returns:
            The model's response text, or None if there was an error
        """
        if not message.strip():
            return None

        if not self.client:
            print(f"{Colors.FAIL}Error: Gemini client not initialized.{Colors.ENDC}")
            return None

        try:
            print(f"\n{Colors.CYAN}=== Processing Message ==={Colors.ENDC}")
            print(f"{Colors.CYAN}Active branch: {self.active_branch}{Colors.ENDC}")
            
            response_text = ""
            token_usage = {}

<<<<<<< HEAD
            # Get the parent ID (last message in the active branch)
            parent_id = self._get_last_message_id(self.active_branch)
            print(f"{Colors.CYAN}Parent message: {parent_id[:8] if parent_id else 'None (first message)'}...{Colors.ENDC}")
            
            # Create and add user message to the conversation structure
            user_message = self.create_message_structure(
                role="user", 
                text=message, 
                model=self.model,  # Model not stored for user messages in new structure
                params=self.params,  # Params not stored for user messages
                parent_id=parent_id,
                branch_id=self.active_branch
            )
            self._add_message_to_conversation(user_message)
            user_message_id = user_message["id"]
            print(f"{Colors.BLUE}User message ID: {user_message_id[:8]}...{Colors.ENDC}")
=======
            # Add user message to history with enhanced metadata
            # This is for the CLI path; UI path uses add_user_message separately.
            user_message_struct = self.create_message_structure("user", message, self.model, self.params)
            self.conversation_history.append(user_message_struct)
>>>>>>> 7a3552e8

            # Configure generation parameters
            config = types.GenerateContentConfig(
                temperature=self.params["temperature"],
                max_output_tokens=self.params["max_output_tokens"],
                top_p=self.params["top_p"],
                top_k=self.params["top_k"]
            )

<<<<<<< HEAD
            # Build chat history from the tree structure
            chat_history = self.build_chat_history(self.conversation_data, self.active_branch)
            print(f"{Colors.CYAN}Chat history length: {len(chat_history)} messages{Colors.ENDC}")
=======
            # Build chat history for the API (now includes the latest user message)
            chat_history = self.build_chat_history(self.conversation_history)
>>>>>>> 7a3552e8

            if self.use_streaming:
                print(f"\r{Colors.CYAN}AI is thinking... (streaming mode){Colors.ENDC}", end="", flush=True)
                print("\r" + " " * 50 + "\r", end="", flush=True)
                print(f"{Colors.GREEN}AI: {Colors.ENDC}", end="", flush=True)

                stream_generator = await self.client.aio.models.generate_content_stream(
                    model=self.model,
                    contents=chat_history,
                    config=config
                )
                async for chunk in stream_generator:
                    if hasattr(chunk, 'text') and chunk.text:
                        chunk_text = chunk.text
                        print(f"{chunk_text}", end="", flush=True)
                        response_text += chunk_text
                print()
            else:
                print(f"\r{Colors.CYAN}AI is thinking...{Colors.ENDC}", end="", flush=True)
                api_response = await self.client.aio.models.generate_content(
                    model=self.model,
                    contents=chat_history,
                    config=config
                )
                print("\r" + " " * 50 + "\r", end="", flush=True)
                response_text = api_response.text
                if response_text is None: # Ensure response_text is not None
                    response_text = ""
                print(f"\n{Colors.GREEN}AI: {Colors.ENDC}{response_text}")
                token_usage = self.extract_token_usage(api_response)

<<<<<<< HEAD
            # Create and add AI response to the conversation structure
            ai_message = self.create_message_structure(
                role="assistant",  # Using "assistant" instead of "ai" for new structure
                text=response_text, 
                model=self.model,  # Model IS stored for assistant messages
                params=self.params,  # Params ARE stored for assistant messages
                token_usage=token_usage,
                parent_id=user_message_id,  # AI response is child of user message
                branch_id=self.active_branch
            )
            self._add_message_to_conversation(ai_message)
            print(f"{Colors.GREEN}AI message ID: {ai_message['id'][:8]}...{Colors.ENDC}")
=======
            # Add AI response to history
            # Ensure response_text used for history is not None (already handled for non-streaming)
            # For streaming, response_text is initialized to ""
            ai_message_struct = self.create_message_structure("ai", response_text, self.model, self.params, token_usage)
            self.conversation_history.append(ai_message_struct)

            # Update metadata
            for item in self.conversation_history:
                if item["type"] == "metadata":
                    item["content"]["updated_at"] = datetime.now().isoformat()
                    item["content"]["model"] = self.model
                    item["content"]["params"] = self.params.copy()
                    break
>>>>>>> 7a3552e8

            print(f"{Colors.CYAN}Auto-saving conversation...{Colors.ENDC}")
            await self.save_conversation(quiet=True)
            return response_text

        except Exception as e:
            print(f"{Colors.FAIL}Error generating response: {e}{Colors.ENDC}")
            # Add a placeholder AI message in history to mark the error
<<<<<<< HEAD
            error_message = self.create_message_structure(
                role="assistant", 
                text=f"Error: {e}", 
                model=self.model, 
                params=self.params,
                parent_id=user_message_id if 'user_message_id' in locals() else self._get_last_message_id(),
                branch_id=self.active_branch
            )
            self._add_message_to_conversation(error_message)
=======
            error_ai_message = self.create_message_structure("ai", f"Error: {e}", self.model, self.params)
            self.conversation_history.append(error_ai_message)
>>>>>>> 7a3552e8
            await self.save_conversation(quiet=True)
            return None

    async def get_available_models(self) -> List[Dict[str, Any]]:
        """Get list of available models asynchronously.

        Returns:
            List of model information dictionaries
        """
        if not self.client:
            print(f"{Colors.FAIL}Error: Gemini client not initialized.{Colors.ENDC}")
            return []

        models = []
        try:
            print(f"Fetching available models from Google AI API...")
            # Try to get models from the API
            model_list = await self.client.aio.models.list()

            if model_list:
                for model_obj in model_list: # Renamed to model_obj to avoid conflict
                    # Only include models that support text generation
                    if hasattr(model_obj, 'supported_actions') and "generateContent" in model_obj.supported_actions:
                        # Extract model info
                        model_info = {
                            "name": model_obj.name,
                            "display_name": model_obj.display_name if hasattr(model_obj, 'display_name') else model_obj.name,
                            "input_token_limit": model_obj.input_token_limit if hasattr(model_obj, 'input_token_limit') else "Unknown",
                            "output_token_limit": model_obj.output_token_limit if hasattr(model_obj, 'output_token_limit') else "Unknown"
                        }
                        models.append(model_info)
                        print(f"Found model: {model_info['name']}")

            # If API doesn't return any usable models, add defaults
            if not models:
                print("No models returned from API, adding default models")
                # Add default models
                models = [
                    {
                        "name": "models/gemini-2.0-flash", # Using full path for consistency
                        "display_name": "Gemini 2.0 Flash",
                        "input_token_limit": 32768,
                        "output_token_limit": 8192
                    },
                    {
                        "name": "models/gemini-2.0-pro", # Using full path
                        "display_name": "Gemini 2.0 Pro",
                        "input_token_limit": 32768,
                        "output_token_limit": 8192
                    },
                    # Add other known models including preview ones
                    {
                        "name": "models/gemini-2.5-flash-preview-05-20",
                        "display_name": "Gemini 2.5 Flash Preview 05-20",
                        "input_token_limit": 32768, # Placeholder, update with actual
                        "output_token_limit": 8192  # Placeholder
                    },
                    {
                        "name": "models/gemini-2.5-pro-preview-05-06",
                        "display_name": "Gemini 2.5 Pro Preview 05-06",
                        "input_token_limit": 65536, # Placeholder
                        "output_token_limit": 65536 # Placeholder
                    }
                ]

        except Exception as e:
            print(f"{Colors.FAIL}Error retrieving models: {e}{Colors.ENDC}")
            print(f"Adding default models instead")
            # Add default models in case of error (same as above)
            models = [
                {
                    "name": "models/gemini-2.0-flash",
                    "display_name": "Gemini 2.0 Flash",
                    "input_token_limit": 32768,
                    "output_token_limit": 8192
                },
                {
                    "name": "models/gemini-2.0-pro",
                    "display_name": "Gemini 2.0 Pro",
                    "input_token_limit": 32768,
                    "output_token_limit": 8192
                },
                {
                    "name": "models/gemini-2.5-flash-preview-05-20",
                    "display_name": "Gemini 2.5 Flash Preview 05-20",
                    "input_token_limit": 32768,
                    "output_token_limit": 8192
                },
                {
                    "name": "models/gemini-2.5-pro-preview-05-06",
                    "display_name": "Gemini 2.5 Pro Preview 05-06",
                    "input_token_limit": 65536,
                    "output_token_limit": 65536
                }
            ]

        return models

    async def display_models(self) -> None:
        """Display available models in a formatted table asynchronously."""
        models = await self.get_available_models()

        if not models:
            print(f"{Colors.WARNING}No models available or error retrieving models.{Colors.ENDC}")
            return

        headers = ["#", "Name", "Display Name", "Input Tokens", "Output Tokens"]
        table_data = []

        for i, model_info in enumerate(models, 1): # Renamed to model_info
            name = model_info["name"]
            # No need to split here if get_available_models returns full paths
            # if '/' in name:  # Handle full resource paths
            #     name = name.split('/')[-1]

            row = [
                i,
                name, # Show full name/path for clarity
                model_info["display_name"],
                model_info["input_token_limit"],
                model_info["output_token_limit"]
            ]
            table_data.append(row)

        print(tabulate(table_data, headers=headers, tablefmt="pretty"))

    async def select_model(self) -> None:
        """Let user select a model from available options asynchronously."""
        models = await self.get_available_models()

        if not models:
            print(f"{Colors.WARNING}No models available to select.{Colors.ENDC}")
            return

        await self.display_models()

        try:
            selection = int(input("\nEnter model number to select: "))
            if 1 <= selection <= len(models):
                model_name = models[selection-1]["name"] # Use the full name from the list
                self.model = model_name # Set the full model name
                print(f"{Colors.GREEN}Selected model: {self.model}{Colors.ENDC}")
            else:
                print(f"{Colors.FAIL}Invalid selection.{Colors.ENDC}")
        except ValueError:
            print(f"{Colors.FAIL}Please enter a valid number.{Colors.ENDC}")

    async def customize_params(self) -> None:
        """Allow user to customize generation parameters asynchronously."""
        print(f"\n{Colors.HEADER}Current Parameters:{Colors.ENDC}")
        for key, value in self.params.items():
            print(f"  {key}: {value}")

        print("\nEnter new values (or leave blank to keep current values):")

        try:
            # Temperature (0.0 to 2.0)
            temp = input(f"Temperature (0.0-2.0) [{self.params['temperature']}]: ")
            if temp:
                self.params["temperature"] = float(temp)

            # Max output tokens
            max_tokens = input(f"Max output tokens [{self.params['max_output_tokens']}]: ")
            if max_tokens:
                self.params["max_output_tokens"] = int(max_tokens)

            # Top-p (0.0 to 1.0)
            top_p = input(f"Top-p (0.0-1.0) [{self.params['top_p']}]: ")
            if top_p:
                self.params["top_p"] = float(top_p)

            # Top-k (positive integer)
            top_k = input(f"Top-k (positive integer) [{self.params['top_k']}]: ")
            if top_k:
                self.params["top_k"] = int(top_k)

            print(f"{Colors.GREEN}Parameters updated successfully.{Colors.ENDC}")

        except ValueError as e:
            print(f"{Colors.FAIL}Invalid input: {e}. Parameters not updated.{Colors.ENDC}")

    async def list_conversations(self) -> List[Dict[str, Any]]:
        """List available conversation files asynchronously.

        Returns:
            List of conversation information dictionaries
        """
        # Define function for synchronous file operations
        def read_conversation_files():
            result = []
            for file_path in self.conversations_dir.glob("*.json"): # Renamed to file_path
                try:
                    with open(file_path, 'r', encoding='utf-8') as f:
                        data = json.load(f)

<<<<<<< HEAD
                    # Handle both old and new formats
                    if "metadata" in data and "messages" in data:
                        # New format
                        metadata = data.get("metadata", {})
                        message_count = len(data.get("messages", {}))
                    else:
                        # Old format
                        metadata = {}
                        for item in data.get("history", []):
                            if item.get("type") == "metadata":
                                metadata = item.get("content", {})
                                break
                        message_count = sum(1 for item in data.get("history", []) if item.get("type") == "message")
=======
                    # Extract metadata
                    metadata = {}
                    for item in data.get("history", []):
                        if item.get("type") == "metadata":
                            metadata = item.get("content", {})
                            break
>>>>>>> 7a3552e8

                    result.append({
                        "filename": file_path.name,
                        "path": file_path,
                        "title": metadata.get("title", "Untitled"),
                        "model": metadata.get("model", "Unknown"),
                        "created_at": metadata.get("created_at", "Unknown"),
                        "message_count": message_count,
                        "conversation_id": data.get("conversation_id")
                    })
                except Exception as e:
                    print(f"{Colors.WARNING}Error reading {file_path.name}: {e}{Colors.ENDC}")
            return result

        # Use to_thread to make file I/O non-blocking
        conversations = await asyncio.to_thread(read_conversation_files)
        return conversations

    async def display_conversations(self) -> List[Dict[str, Any]]:
        """Display available conversations in a formatted table asynchronously.

        Returns:
            List of conversation information dictionaries
        """
        conversations = await self.list_conversations()

        if not conversations:
            print(f"{Colors.WARNING}No saved conversations found.{Colors.ENDC}")
            return conversations

        headers = ["#", "Title", "Model", "Messages", "Created", "Filepath"]
        table_data = []

        for i, conv in enumerate(conversations, 1):
            # Format created_at date
            created_at_str = conv["created_at"] # Renamed to created_at_str
            if created_at_str != "Unknown":
                try:
                    dt = datetime.fromisoformat(created_at_str)
                    created_at_str = dt.strftime("%Y-%m-%d %H:%M")
                except (ValueError, TypeError):
                    pass

            row = [
                i,
                conv["title"],
                conv["model"],
                conv["message_count"],
                created_at_str,
                str(conv["path"])
            ]
            table_data.append(row)

        print(tabulate(table_data, headers=headers, tablefmt="pretty"))
        return conversations

    async def load_conversation(self, conversation_name: Optional[str] = None) -> None:
        """Load a saved conversation asynchronously.

        Args:
            conversation_name: Optional name of conversation to load directly.
                              If provided, will attempt to load by name instead of prompting.
        """
        conversations = await self.list_conversations()  # Just list without displaying for programmatic access

        if not conversations:
            print(f"{Colors.WARNING}No saved conversations found.{Colors.ENDC}")
            return

        selected_conv = None # Renamed to selected_conv
        if conversation_name:
            print(f"Attempting to load conversation: {conversation_name}")
            for conv in conversations:
                if conv["title"].lower() == conversation_name.lower():
                    selected_conv = conv
                    break
            if not selected_conv:
                try:
                    idx = int(conversation_name) - 1
                    if 0 <= idx < len(conversations):
                        selected_conv = conversations[idx]
                except ValueError:
                    pass
            if not selected_conv:
                print(f"{Colors.FAIL}Conversation '{conversation_name}' not found.{Colors.ENDC}")
                return
        else:
            await self.display_conversations()
            try:
                selection = int(input("\nEnter conversation number to load: "))
                if 1 <= selection <= len(conversations):
                    selected_conv = conversations[selection-1]
                else:
                    print(f"{Colors.FAIL}Invalid selection.{Colors.ENDC}")
                    return
            except ValueError:
                print(f"{Colors.FAIL}Please enter a valid number.{Colors.ENDC}")
                return
            except Exception as e: # Catch generic exception
                print(f"{Colors.FAIL}Error during selection: {e}{Colors.ENDC}")
                return

        # Common loading code
        try:
            if selected_conv : # Check if selected_conv is not None
                def read_json_file():
                    with open(selected_conv["path"], 'r', encoding='utf-8') as f:
                        return json.load(f)
                data = await asyncio.to_thread(read_json_file)

                self.conversation_id = data.get("conversation_id")
<<<<<<< HEAD
                
                # Handle both old and new format conversations
                if "messages" in data and "metadata" in data:
                    # New format - direct assignment
                    self.conversation_data = data
                    metadata = data.get("metadata", {})
                    self.model = metadata.get("model", self.model)
                    self.conversation_name = metadata.get("title", "Untitled")
                    self.active_branch = metadata.get("active_branch", "main")
                    print(f"{Colors.CYAN}Loaded new format conversation{Colors.ENDC}")
                else:
                    # Old format - convert to new format
                    self.conversation_history = data.get("history", [])
                    self._convert_old_to_new_format()
                    print(f"{Colors.CYAN}Converted old format conversation to new format{Colors.ENDC}")
                    
                    for item in self.conversation_history:
                        if item.get("type") == "metadata":
                            metadata = item.get("content", {})
                            self.model = metadata.get("model", self.model)
                            self.conversation_name = metadata.get("title", "Untitled") # Update conversation_name
                            if "params" in metadata:
                                self.params = metadata["params"]
                            break
                    
=======
                self.conversation_history = data.get("history", [])

                for item in self.conversation_history:
                    if item.get("type") == "metadata":
                        metadata = item.get("content", {})
                        self.model = metadata.get("model", self.model)
                        self.conversation_name = metadata.get("title", "Untitled") # Update conversation_name
                        if "params" in metadata:
                            self.params = metadata["params"]
                        break
>>>>>>> 7a3552e8
                print(f"{Colors.GREEN}Loaded conversation: {selected_conv['title']}{Colors.ENDC}")
                await self.display_conversation_history()
        except Exception as e:
            print(f"{Colors.FAIL}Error loading conversation data: {e}{Colors.ENDC}")
<<<<<<< HEAD
            import traceback
            traceback.print_exc()

    async def display_conversation_history(self) -> None:
        """Display the current conversation history asynchronously."""
        # Check if we have any conversation data to display
        if hasattr(self, 'conversation_data') and self.conversation_data:
            # New format - use conversation_data
            messages = self.conversation_data.get("messages", {})
            if not messages:
                print(f"{Colors.WARNING}No conversation history to display.{Colors.ENDC}")
                return

            print(f"\n{Colors.HEADER}Conversation History:{Colors.ENDC}")
            metadata = self.conversation_data.get("metadata", {})
            title = metadata.get("title", "Untitled")
            model_name = metadata.get("model", self.model)
            print(f"{Colors.BOLD}Title: {title}{Colors.ENDC}")
            print(f"{Colors.BOLD}Model: {model_name}{Colors.ENDC}\n")

            # Get the active branch message chain
            active_branch = metadata.get("active_branch", "main")
            message_chain = self._build_message_chain(self.conversation_data, active_branch)
            
            for msg_id in message_chain:
                msg = messages.get(msg_id, {})
                if msg.get("type") in ["user", "assistant"]:
                    role = msg["type"]
                    text = msg.get("content", "")
                    if role == "user":
                        print(f"{Colors.BLUE}User: {Colors.ENDC}{text}")
                    else:
                        print(f"{Colors.GREEN}AI: {Colors.ENDC}{text}")
                    print("")
        
        # Fallback to old format if it exists
        elif hasattr(self, 'conversation_history') and self.conversation_history:
            print(f"\n{Colors.HEADER}Conversation History:{Colors.ENDC}")
            title = "Untitled"
            current_model_display = self.model
            for item in self.conversation_history:
                if item["type"] == "metadata":
                    metadata = item["content"]
                    title = metadata.get("title", title)
                    current_model_display = metadata.get("model", current_model_display)
                    self.conversation_name = title
                    break
            print(f"{Colors.BOLD}Title: {title}{Colors.ENDC}")
            print(f"{Colors.BOLD}Model: {current_model_display}{Colors.ENDC}\n")

            for item in self.conversation_history:
                if item["type"] == "message":
                    role = item["content"]["role"]
                    text = item["content"]["text"]
                    if role == "user":
                        print(f"{Colors.BLUE}User: {Colors.ENDC}{text}")
                    else:
                        print(f"{Colors.GREEN}AI: {Colors.ENDC}{text}")
                    print("")
        else:
            print(f"{Colors.WARNING}No conversation history to display.{Colors.ENDC}")
=======

    async def display_conversation_history(self) -> None:
        """Display the current conversation history asynchronously."""
        if not self.conversation_history:
            print(f"{Colors.WARNING}No conversation history to display.{Colors.ENDC}")
            return

        print(f"\n{Colors.HEADER}Conversation History:{Colors.ENDC}")
        title = "Untitled"
        current_model_display = self.model # Renamed to current_model_display
        for item in self.conversation_history:
            if item["type"] == "metadata":
                metadata = item["content"]
                title = metadata.get("title", title)
                current_model_display = metadata.get("model", current_model_display)
                self.conversation_name = title
                break
        print(f"{Colors.BOLD}Title: {title}{Colors.ENDC}")
        print(f"{Colors.BOLD}Model: {current_model_display}{Colors.ENDC}\n")

        for item in self.conversation_history:
            if item["type"] == "message":
                role = item["content"]["role"]
                text = item["content"]["text"]
                if role == "user":
                    print(f"{Colors.BLUE}User: {Colors.ENDC}{text}")
                else:
                    print(f"{Colors.GREEN}AI: {Colors.ENDC}{text}")
                print("")
>>>>>>> 7a3552e8

    async def toggle_streaming(self) -> bool:
        """Toggle streaming mode asynchronously.

        Returns:
            Current streaming mode state (True for enabled, False for disabled)
        """
        self.use_streaming = not self.use_streaming
        status = "enabled" if self.use_streaming else "disabled"
        print(f"{Colors.GREEN}Streaming mode {status}.{Colors.ENDC}")
        return self.use_streaming

    # --- Methods for UI interaction ---
    def add_user_message(self, message: str) -> None:
<<<<<<< HEAD
        """Add a user message to conversation (called by UI message handler)."""
        print(f"{Colors.CYAN}[UI] Adding user message to conversation{Colors.ENDC}")
        self.current_user_message = message
        
        # Ensure we have a conversation structure
        if not self.conversation_data:
            print(f"{Colors.CYAN}[UI] No active conversation, starting new one{Colors.ENDC}")
            self.conversation_id = self.generate_conversation_id()
            self.conversation_data = self.create_metadata_structure("UI Conversation", self.conversation_id)
            self.active_branch = "main"
        
        # Get the parent ID (last message in the active branch)
        parent_id = self._get_last_message_id(self.active_branch)
        
        # Create and add user message to the conversation structure
        user_message = self.create_message_structure(
            role="user", 
            text=message, 
            model=self.model,
            params={},  # No params for user messages
            parent_id=parent_id,
            branch_id=self.active_branch
        )
        self._add_message_to_conversation(user_message)
        self.current_user_message_id = user_message["id"]
        print(f"{Colors.BLUE}[UI] User message added with ID: {user_message['id'][:8]}...{Colors.ENDC}")

    def add_assistant_message(self, message: str, token_usage: Optional[Dict[str, Any]] = None) -> None:
        """Add an assistant message to conversation (called by UI message handler after response)."""
        print(f"{Colors.CYAN}[UI] Adding assistant message to conversation{Colors.ENDC}")
        
        # Ensure message is not None before adding
        text_to_add = message if message is not None else ""
        
        # Use the current user message ID as parent
        parent_id = self.current_user_message_id if self.current_user_message_id else self._get_last_message_id(self.active_branch)
        
        # Create and add assistant message to the conversation structure
        ai_message = self.create_message_structure(
            role="assistant",  # Using "assistant" for consistency
            text=text_to_add, 
            model=self.model,
            params=self.params,
            token_usage=token_usage,
            parent_id=parent_id,
            branch_id=self.active_branch
        )
        self._add_message_to_conversation(ai_message)
        print(f"{Colors.GREEN}[UI] Assistant message added with ID: {ai_message['id'][:8]}...{Colors.ENDC}")

    async def get_response(self) -> str:
        """Get a non-streaming response for self.current_user_message (for UI)."""
        print(f"{Colors.CYAN}[UI] Getting non-streaming response{Colors.ENDC}")
        
=======
        """Add a user message to history (called by UI message handler)."""
        self.current_user_message = message
        user_message_struct = self.create_message_structure("user", message, self.model, self.params)
        self.conversation_history.append(user_message_struct)
        # print(f"{Colors.BLUE}User (UI): {Colors.ENDC}{message}") # Optional: server-side log for UI messages

    def add_assistant_message(self, message: str, token_usage: Optional[Dict[str, Any]] = None) -> None:
        """Add an assistant message to history (called by UI message handler after response)."""
        # Ensure message is not None before adding
        text_to_add = message if message is not None else ""
        ai_message_struct = self.create_message_structure("ai", text_to_add, self.model, self.params, token_usage)
        self.conversation_history.append(ai_message_struct)
        # print(f"{Colors.GREEN}AI (UI): {Colors.ENDC}{text_to_add}") # Optional: server-side log

    async def get_response(self) -> str:
        """Get a non-streaming response for self.current_user_message (for UI)."""
>>>>>>> 7a3552e8
        if not self.current_user_message:
            return "Error: No current user message to process."
        if not self.client:
            return "Error: Gemini client not initialized."

<<<<<<< HEAD
        # current_user_message is already added to conversation by add_user_message()
        # So, DO NOT add it again here.

        config = types.GenerateContentConfig(**self.params)
        
        # Build chat history from the new conversation_data structure
        chat_history = self.build_chat_history(self.conversation_data, self.active_branch)
        print(f"{Colors.CYAN}[UI] Built chat history with {len(chat_history)} messages{Colors.ENDC}")
=======
        config = types.GenerateContentConfig(**self.params)
        chat_history = self.build_chat_history(self.conversation_history)

        # <<< --- ADD DETAILED LOGGING HERE --- >>>
        print(f"\nDEBUG ASYNC_CLIENT: Attempting to call generate_content")
        print(f"DEBUG ASYNC_CLIENT: Model: {self.model}")
        print(f"DEBUG ASYNC_CLIENT: Current User Message: {self.current_user_message}")
        print(f"DEBUG ASYNC_CLIENT: Entire self.conversation_history (length {len(self.conversation_history)}):")
        for idx, item in enumerate(self.conversation_history):
            print(f"  Item {idx}: type={item.get('type')}, content_keys={list(item.get('content', {}).keys()) if item.get('content') else 'N/A'}")
            if item.get('type') == 'message':
                print(f"    Role: {item['content'].get('role')}, Text: '{item['content'].get('text')}'")

        print(f"DEBUG ASYNC_CLIENT: Constructed chat_history for API (length {len(chat_history)}):")
        if chat_history:
            for i, content_item in enumerate(chat_history):
                # Print role and a summary of parts to avoid overly verbose logs if parts are complex
                parts_summary = []
                if hasattr(content_item, 'parts') and content_item.parts:
                    for part_idx, part_item in enumerate(content_item.parts):
                        if hasattr(part_item, 'text'):
                            parts_summary.append(f"Part {part_idx} (text): '{part_item.text[:50]}{'...' if len(part_item.text) > 50 else ''}'")
                        else:
                            parts_summary.append(f"Part {part_idx}: (non-text part)")
                print(f"  API Content Item {i}: role='{content_item.role}', parts=[{', '.join(parts_summary)}]")
        else:
            print("  API chat_history is EMPTY or None!")
        # <<< --- END OF DETAILED LOGGING --- >>>
>>>>>>> 7a3552e8

        try:
            print(f"\r{Colors.CYAN}AI is thinking (non-streaming UI)...{Colors.ENDC}", end="", flush=True)
            api_response = await self.client.aio.models.generate_content(
                model=self.model, contents=chat_history, config=config)
            print("\r" + " " * 50 + "\r", end="", flush=True)

            response_text = api_response.text
            if response_text is None:
                response_text = ""

            token_usage = self.extract_token_usage(api_response)
<<<<<<< HEAD
            print(f"{Colors.CYAN}[UI] Got response of length {len(response_text)}{Colors.ENDC}")

            # Note: AI response will be added to conversation by caller via add_assistant_message()
            await self.save_conversation(quiet=True)
            self.current_user_message = None  # Clear after processing
            return response_text
        except Exception as e:
            error_msg = f"Error generating non-streaming response: {e}"
            print(f"{Colors.FAIL}[UI] {error_msg}{Colors.ENDC}")
            import traceback
            traceback.print_exc()
=======
            await self.save_conversation(quiet=True)
            self.current_user_message = None
            return response_text
        except Exception as e:
            error_msg = f"Error generating non-streaming response: {e}"
            print(f"{Colors.FAIL}{error_msg}{Colors.ENDC}")
>>>>>>> 7a3552e8
            self.current_user_message = None
            return error_msg

    async def get_streaming_response(self) -> AsyncIterator[str]:
        """Get a streaming response for self.current_user_message (for UI)."""
<<<<<<< HEAD
        print(f"{Colors.CYAN}[UI] Getting streaming response{Colors.ENDC}")
        
=======
>>>>>>> 7a3552e8
        if not self.current_user_message:
            yield "Error: No current user message to process."
            return
        if not self.client:
            yield "Error: Gemini client not initialized."
            return

<<<<<<< HEAD
        # current_user_message is already added to conversation by add_user_message()
        # So, DO NOT add it again here.

        config = types.GenerateContentConfig(**self.params)
        
        # Build chat history from the new conversation_data structure
        chat_history = self.build_chat_history(self.conversation_data, self.active_branch)
        print(f"{Colors.CYAN}[UI] Built chat history with {len(chat_history)} messages for streaming{Colors.ENDC}")
=======
        # current_user_message is already added to history by add_user_message()
        # So, DO NOT add it again here.

        config = types.GenerateContentConfig(**self.params)
        chat_history = self.build_chat_history(self.conversation_history) # History includes the latest user message
>>>>>>> 7a3552e8

        complete_response_text = ""
        try:
            print(f"\r{Colors.CYAN}AI is thinking (streaming UI)...{Colors.ENDC}", end="", flush=True)
            stream_generator = await self.client.aio.models.generate_content_stream(
<<<<<<< HEAD
                model=self.model, contents=chat_history, config=config)
=======
                model=self.model, contents=chat_history, config=config) # CORRECTED
>>>>>>> 7a3552e8
            print("\r" + " " * 50 + "\r", end="", flush=True)

            async for chunk in stream_generator:
                if hasattr(chunk, 'text') and chunk.text:
                    chunk_text = chunk.text
                    complete_response_text += chunk_text
                    yield chunk_text
<<<<<<< HEAD
                    
            print(f"{Colors.CYAN}[UI] Streaming complete, total length: {len(complete_response_text)}{Colors.ENDC}")
            
            # Note: Full AI response will be added to conversation by caller via add_assistant_message()
            await self.save_conversation(quiet=True)
        except Exception as e:
            error_msg = f"Error generating streaming response: {e}"
            print(f"{Colors.FAIL}[UI] {error_msg}{Colors.ENDC}")
            import traceback
            traceback.print_exc()
            yield error_msg
        finally:
            self.current_user_message = None  # Clear after processing
=======
            # Add the full AI response to history after streaming is complete
            # (Handled by caller using add_assistant_message)
            # self.add_assistant_message(complete_response_text) # No, caller does this

            await self.save_conversation(quiet=True)
        except Exception as e:
            error_msg = f"Error generating streaming response: {e}"
            print(f"{Colors.FAIL}{error_msg}{Colors.ENDC}")
            yield error_msg # Yield error message to UI
            # self.add_assistant_message(error_msg) # Caller should handle
        finally:
            self.current_user_message = None # Clear after processing
>>>>>>> 7a3552e8

    def get_conversation_history(self) -> List[Dict[str, Any]]:
        """Get history for UI (role and content)."""
        history = []
<<<<<<< HEAD
        
        # Handle new format first
        if hasattr(self, 'conversation_data') and self.conversation_data:
            # Use the active branch to get the correct message chain
            active_branch = self.conversation_data.get("metadata", {}).get("active_branch", "main")
            message_chain = self._build_message_chain(self.conversation_data, active_branch)
            
            messages = self.conversation_data.get("messages", {})
            for msg_id in message_chain:
                msg = messages.get(msg_id, {})
                if msg.get("type") in ["user", "assistant"]:
                    history.append({
                        'role': msg["type"],
                        'content': msg.get("content", ""),
                        'id': msg_id,
                        'model': msg.get("model"),
                        'timestamp': msg.get("timestamp")
                    })
        
        # Fallback to old format
        elif hasattr(self, 'conversation_history') and self.conversation_history:
            for item in self.conversation_history:
                if item["type"] == "message":
                    history.append({
                        'role': item["content"]["role"],
                        'content': item["content"]["text"]
                    })
        
=======
        for item in self.conversation_history:
            if item["type"] == "message":
                history.append({
                    'role': item["content"]["role"],
                    'content': item["content"]["text"]
                })
>>>>>>> 7a3552e8
        return history<|MERGE_RESOLUTION|>--- conflicted
+++ resolved
@@ -49,13 +49,9 @@
         self.use_streaming: bool = False  # Default to non-streaming
         self.conversation_name: str = "New Conversation"  # Default conversation name
         self.current_user_message: Optional[str] = None  # Store the current user message for streaming
-<<<<<<< HEAD
         self.current_user_message_id: Optional[str] = None  # Store the ID of current user message
         self.is_web_ui: bool = False  # Flag for web UI mode
         self.active_branch: str = "main"  # Track active branch
-=======
-        self.is_web_ui: bool = False  # Flag for web UI mode
->>>>>>> 7a3552e8
 
         # The base directory is already set by the parent constructor
         self.conversations_dir = self.base_directory
@@ -90,8 +86,7 @@
             A UUID string
         """
         return str(uuid.uuid4())
-<<<<<<< HEAD
-    
+      
     def _add_message_to_conversation(self, message: Dict[str, Any]) -> None:
         """Add a message to the conversation structure and update relationships.
         
@@ -207,8 +202,7 @@
             self.conversation_data["metadata"]["active_leaf"] = prev_message_id
         
         print(f"{Colors.GREEN}Converted {len(messages)} messages to new format{Colors.ENDC}")
-=======
->>>>>>> 7a3552e8
+
 
     async def start_new_conversation(self, title: Optional[str] = None, is_web_ui: bool = False) -> None:
         """Start a new conversation asynchronously.
@@ -217,15 +211,10 @@
             title: Optional title for the conversation. If None, will prompt or generate.
             is_web_ui: Whether this is being called from the web UI.
         """
-<<<<<<< HEAD
         print(f"{Colors.CYAN}Starting new conversation...{Colors.ENDC}")
         self.conversation_id = self.generate_conversation_id()
         
-=======
-        self.conversation_id = self.generate_conversation_id()
-        self.conversation_history = []
-
->>>>>>> 7a3552e8
+
         # Get title for the conversation
         if title is None and not is_web_ui:
             # Only prompt for input in CLI mode
@@ -238,7 +227,6 @@
         # Update the conversation name property
         self.conversation_name = title
 
-<<<<<<< HEAD
         # Create initial conversation structure using new format
         self.conversation_data = self.create_metadata_structure(title, self.conversation_id)
         self.active_branch = "main"
@@ -246,20 +234,11 @@
         print(f"{Colors.GREEN}Started new conversation: {title}{Colors.ENDC}")
         print(f"{Colors.CYAN}Conversation ID: {self.conversation_id[:8]}...{Colors.ENDC}")
         print(f"{Colors.CYAN}Active branch: {self.active_branch}{Colors.ENDC}")
-=======
-        # Create initial metadata
-        metadata = self.create_metadata_structure(title, self.model, self.params)
-
-        # Add to conversation history
-        self.conversation_history.append(metadata)
-
-        print(f"{Colors.GREEN}Started new conversation: {title}{Colors.ENDC}")
->>>>>>> 7a3552e8
+
 
         # Initial save of the new conversation
         await self.save_conversation()
 
-<<<<<<< HEAD
     async def retry_message(self, message_id: str) -> Dict[str, Any]:
         """Retry generating a response for a specific message.
         
@@ -519,8 +498,6 @@
             "metadata": self.conversation_data["metadata"]
         }
 
-=======
->>>>>>> 7a3552e8
     async def save_conversation(self, quiet: bool = False) -> None:
         """Save the current conversation to a JSON file asynchronously.
 
@@ -533,22 +510,12 @@
             return
 
         # Get conversation title from metadata
-<<<<<<< HEAD
         title = self.conversation_data.get("metadata", {}).get("title", "Untitled")
         
-=======
-        title = "Untitled"
-        for item in self.conversation_history:
-            if item["type"] == "metadata" and "title" in item["content"]:
-                title = item["content"]["title"]
-                break
-
->>>>>>> 7a3552e8
         # Create filename with sanitized title
         filename = self.format_filename(title, self.conversation_id)
         filepath = self.conversations_dir / filename
 
-<<<<<<< HEAD
         # Update metadata timestamps and counts
         if "metadata" in self.conversation_data:
             self.conversation_data["metadata"]["updated_at"] = datetime.now().isoformat()
@@ -562,29 +529,14 @@
         
         if not quiet:
             print(f"{Colors.CYAN}Saving conversation structure v{self.VERSION}...{Colors.ENDC}")
-=======
-        # Update metadata
-        for item in self.conversation_history:
-            if item["type"] == "metadata":
-                item["content"]["updated_at"] = datetime.now().isoformat()
-                item["content"]["model"] = self.model
-                item["content"]["params"] = self.params.copy()
-                item["content"]["message_count"] = sum(1 for i in self.conversation_history if i["type"] == "message")
-                break
->>>>>>> 7a3552e8
+
 
         # Save to file using non-blocking io
         try:
             def save_json():
                 with open(filepath, 'w', encoding='utf-8') as f:
-<<<<<<< HEAD
                     json.dump(self.conversation_data, f, indent=2, ensure_ascii=False)
-=======
-                    json.dump({
-                        "conversation_id": self.conversation_id,
-                        "history": self.conversation_history
-                    }, f, indent=2, ensure_ascii=False)
->>>>>>> 7a3552e8
+
 
             # Use to_thread to make file I/O non-blocking
             await asyncio.to_thread(save_json)
@@ -618,7 +570,6 @@
             response_text = ""
             token_usage = {}
 
-<<<<<<< HEAD
             # Get the parent ID (last message in the active branch)
             parent_id = self._get_last_message_id(self.active_branch)
             print(f"{Colors.CYAN}Parent message: {parent_id[:8] if parent_id else 'None (first message)'}...{Colors.ENDC}")
@@ -635,12 +586,7 @@
             self._add_message_to_conversation(user_message)
             user_message_id = user_message["id"]
             print(f"{Colors.BLUE}User message ID: {user_message_id[:8]}...{Colors.ENDC}")
-=======
-            # Add user message to history with enhanced metadata
-            # This is for the CLI path; UI path uses add_user_message separately.
-            user_message_struct = self.create_message_structure("user", message, self.model, self.params)
-            self.conversation_history.append(user_message_struct)
->>>>>>> 7a3552e8
+
 
             # Configure generation parameters
             config = types.GenerateContentConfig(
@@ -650,14 +596,10 @@
                 top_k=self.params["top_k"]
             )
 
-<<<<<<< HEAD
             # Build chat history from the tree structure
             chat_history = self.build_chat_history(self.conversation_data, self.active_branch)
             print(f"{Colors.CYAN}Chat history length: {len(chat_history)} messages{Colors.ENDC}")
-=======
-            # Build chat history for the API (now includes the latest user message)
-            chat_history = self.build_chat_history(self.conversation_history)
->>>>>>> 7a3552e8
+
 
             if self.use_streaming:
                 print(f"\r{Colors.CYAN}AI is thinking... (streaming mode){Colors.ENDC}", end="", flush=True)
@@ -689,7 +631,6 @@
                 print(f"\n{Colors.GREEN}AI: {Colors.ENDC}{response_text}")
                 token_usage = self.extract_token_usage(api_response)
 
-<<<<<<< HEAD
             # Create and add AI response to the conversation structure
             ai_message = self.create_message_structure(
                 role="assistant",  # Using "assistant" instead of "ai" for new structure
@@ -702,21 +643,7 @@
             )
             self._add_message_to_conversation(ai_message)
             print(f"{Colors.GREEN}AI message ID: {ai_message['id'][:8]}...{Colors.ENDC}")
-=======
-            # Add AI response to history
-            # Ensure response_text used for history is not None (already handled for non-streaming)
-            # For streaming, response_text is initialized to ""
-            ai_message_struct = self.create_message_structure("ai", response_text, self.model, self.params, token_usage)
-            self.conversation_history.append(ai_message_struct)
-
-            # Update metadata
-            for item in self.conversation_history:
-                if item["type"] == "metadata":
-                    item["content"]["updated_at"] = datetime.now().isoformat()
-                    item["content"]["model"] = self.model
-                    item["content"]["params"] = self.params.copy()
-                    break
->>>>>>> 7a3552e8
+
 
             print(f"{Colors.CYAN}Auto-saving conversation...{Colors.ENDC}")
             await self.save_conversation(quiet=True)
@@ -725,7 +652,6 @@
         except Exception as e:
             print(f"{Colors.FAIL}Error generating response: {e}{Colors.ENDC}")
             # Add a placeholder AI message in history to mark the error
-<<<<<<< HEAD
             error_message = self.create_message_structure(
                 role="assistant", 
                 text=f"Error: {e}", 
@@ -735,10 +661,7 @@
                 branch_id=self.active_branch
             )
             self._add_message_to_conversation(error_message)
-=======
-            error_ai_message = self.create_message_structure("ai", f"Error: {e}", self.model, self.params)
-            self.conversation_history.append(error_ai_message)
->>>>>>> 7a3552e8
+
             await self.save_conversation(quiet=True)
             return None
 
@@ -934,7 +857,6 @@
                     with open(file_path, 'r', encoding='utf-8') as f:
                         data = json.load(f)
 
-<<<<<<< HEAD
                     # Handle both old and new formats
                     if "metadata" in data and "messages" in data:
                         # New format
@@ -948,14 +870,7 @@
                                 metadata = item.get("content", {})
                                 break
                         message_count = sum(1 for item in data.get("history", []) if item.get("type") == "message")
-=======
-                    # Extract metadata
-                    metadata = {}
-                    for item in data.get("history", []):
-                        if item.get("type") == "metadata":
-                            metadata = item.get("content", {})
-                            break
->>>>>>> 7a3552e8
+
 
                     result.append({
                         "filename": file_path.name,
@@ -1067,7 +982,6 @@
                 data = await asyncio.to_thread(read_json_file)
 
                 self.conversation_id = data.get("conversation_id")
-<<<<<<< HEAD
                 
                 # Handle both old and new format conversations
                 if "messages" in data and "metadata" in data:
@@ -1092,24 +1006,11 @@
                             if "params" in metadata:
                                 self.params = metadata["params"]
                             break
-                    
-=======
-                self.conversation_history = data.get("history", [])
-
-                for item in self.conversation_history:
-                    if item.get("type") == "metadata":
-                        metadata = item.get("content", {})
-                        self.model = metadata.get("model", self.model)
-                        self.conversation_name = metadata.get("title", "Untitled") # Update conversation_name
-                        if "params" in metadata:
-                            self.params = metadata["params"]
-                        break
->>>>>>> 7a3552e8
+
                 print(f"{Colors.GREEN}Loaded conversation: {selected_conv['title']}{Colors.ENDC}")
                 await self.display_conversation_history()
         except Exception as e:
             print(f"{Colors.FAIL}Error loading conversation data: {e}{Colors.ENDC}")
-<<<<<<< HEAD
             import traceback
             traceback.print_exc()
 
@@ -1171,37 +1072,7 @@
                     print("")
         else:
             print(f"{Colors.WARNING}No conversation history to display.{Colors.ENDC}")
-=======
-
-    async def display_conversation_history(self) -> None:
-        """Display the current conversation history asynchronously."""
-        if not self.conversation_history:
-            print(f"{Colors.WARNING}No conversation history to display.{Colors.ENDC}")
-            return
-
-        print(f"\n{Colors.HEADER}Conversation History:{Colors.ENDC}")
-        title = "Untitled"
-        current_model_display = self.model # Renamed to current_model_display
-        for item in self.conversation_history:
-            if item["type"] == "metadata":
-                metadata = item["content"]
-                title = metadata.get("title", title)
-                current_model_display = metadata.get("model", current_model_display)
-                self.conversation_name = title
-                break
-        print(f"{Colors.BOLD}Title: {title}{Colors.ENDC}")
-        print(f"{Colors.BOLD}Model: {current_model_display}{Colors.ENDC}\n")
-
-        for item in self.conversation_history:
-            if item["type"] == "message":
-                role = item["content"]["role"]
-                text = item["content"]["text"]
-                if role == "user":
-                    print(f"{Colors.BLUE}User: {Colors.ENDC}{text}")
-                else:
-                    print(f"{Colors.GREEN}AI: {Colors.ENDC}{text}")
-                print("")
->>>>>>> 7a3552e8
+
 
     async def toggle_streaming(self) -> bool:
         """Toggle streaming mode asynchronously.
@@ -1216,7 +1087,6 @@
 
     # --- Methods for UI interaction ---
     def add_user_message(self, message: str) -> None:
-<<<<<<< HEAD
         """Add a user message to conversation (called by UI message handler)."""
         print(f"{Colors.CYAN}[UI] Adding user message to conversation{Colors.ENDC}")
         self.current_user_message = message
@@ -1270,31 +1140,12 @@
     async def get_response(self) -> str:
         """Get a non-streaming response for self.current_user_message (for UI)."""
         print(f"{Colors.CYAN}[UI] Getting non-streaming response{Colors.ENDC}")
-        
-=======
-        """Add a user message to history (called by UI message handler)."""
-        self.current_user_message = message
-        user_message_struct = self.create_message_structure("user", message, self.model, self.params)
-        self.conversation_history.append(user_message_struct)
-        # print(f"{Colors.BLUE}User (UI): {Colors.ENDC}{message}") # Optional: server-side log for UI messages
-
-    def add_assistant_message(self, message: str, token_usage: Optional[Dict[str, Any]] = None) -> None:
-        """Add an assistant message to history (called by UI message handler after response)."""
-        # Ensure message is not None before adding
-        text_to_add = message if message is not None else ""
-        ai_message_struct = self.create_message_structure("ai", text_to_add, self.model, self.params, token_usage)
-        self.conversation_history.append(ai_message_struct)
-        # print(f"{Colors.GREEN}AI (UI): {Colors.ENDC}{text_to_add}") # Optional: server-side log
-
-    async def get_response(self) -> str:
-        """Get a non-streaming response for self.current_user_message (for UI)."""
->>>>>>> 7a3552e8
+
         if not self.current_user_message:
             return "Error: No current user message to process."
         if not self.client:
             return "Error: Gemini client not initialized."
 
-<<<<<<< HEAD
         # current_user_message is already added to conversation by add_user_message()
         # So, DO NOT add it again here.
 
@@ -1303,36 +1154,7 @@
         # Build chat history from the new conversation_data structure
         chat_history = self.build_chat_history(self.conversation_data, self.active_branch)
         print(f"{Colors.CYAN}[UI] Built chat history with {len(chat_history)} messages{Colors.ENDC}")
-=======
-        config = types.GenerateContentConfig(**self.params)
-        chat_history = self.build_chat_history(self.conversation_history)
-
-        # <<< --- ADD DETAILED LOGGING HERE --- >>>
-        print(f"\nDEBUG ASYNC_CLIENT: Attempting to call generate_content")
-        print(f"DEBUG ASYNC_CLIENT: Model: {self.model}")
-        print(f"DEBUG ASYNC_CLIENT: Current User Message: {self.current_user_message}")
-        print(f"DEBUG ASYNC_CLIENT: Entire self.conversation_history (length {len(self.conversation_history)}):")
-        for idx, item in enumerate(self.conversation_history):
-            print(f"  Item {idx}: type={item.get('type')}, content_keys={list(item.get('content', {}).keys()) if item.get('content') else 'N/A'}")
-            if item.get('type') == 'message':
-                print(f"    Role: {item['content'].get('role')}, Text: '{item['content'].get('text')}'")
-
-        print(f"DEBUG ASYNC_CLIENT: Constructed chat_history for API (length {len(chat_history)}):")
-        if chat_history:
-            for i, content_item in enumerate(chat_history):
-                # Print role and a summary of parts to avoid overly verbose logs if parts are complex
-                parts_summary = []
-                if hasattr(content_item, 'parts') and content_item.parts:
-                    for part_idx, part_item in enumerate(content_item.parts):
-                        if hasattr(part_item, 'text'):
-                            parts_summary.append(f"Part {part_idx} (text): '{part_item.text[:50]}{'...' if len(part_item.text) > 50 else ''}'")
-                        else:
-                            parts_summary.append(f"Part {part_idx}: (non-text part)")
-                print(f"  API Content Item {i}: role='{content_item.role}', parts=[{', '.join(parts_summary)}]")
-        else:
-            print("  API chat_history is EMPTY or None!")
-        # <<< --- END OF DETAILED LOGGING --- >>>
->>>>>>> 7a3552e8
+
 
         try:
             print(f"\r{Colors.CYAN}AI is thinking (non-streaming UI)...{Colors.ENDC}", end="", flush=True)
@@ -1345,7 +1167,6 @@
                 response_text = ""
 
             token_usage = self.extract_token_usage(api_response)
-<<<<<<< HEAD
             print(f"{Colors.CYAN}[UI] Got response of length {len(response_text)}{Colors.ENDC}")
 
             # Note: AI response will be added to conversation by caller via add_assistant_message()
@@ -1357,24 +1178,14 @@
             print(f"{Colors.FAIL}[UI] {error_msg}{Colors.ENDC}")
             import traceback
             traceback.print_exc()
-=======
-            await self.save_conversation(quiet=True)
-            self.current_user_message = None
-            return response_text
-        except Exception as e:
-            error_msg = f"Error generating non-streaming response: {e}"
-            print(f"{Colors.FAIL}{error_msg}{Colors.ENDC}")
->>>>>>> 7a3552e8
+
             self.current_user_message = None
             return error_msg
 
     async def get_streaming_response(self) -> AsyncIterator[str]:
         """Get a streaming response for self.current_user_message (for UI)."""
-<<<<<<< HEAD
         print(f"{Colors.CYAN}[UI] Getting streaming response{Colors.ENDC}")
-        
-=======
->>>>>>> 7a3552e8
+
         if not self.current_user_message:
             yield "Error: No current user message to process."
             return
@@ -1382,7 +1193,6 @@
             yield "Error: Gemini client not initialized."
             return
 
-<<<<<<< HEAD
         # current_user_message is already added to conversation by add_user_message()
         # So, DO NOT add it again here.
 
@@ -1391,23 +1201,14 @@
         # Build chat history from the new conversation_data structure
         chat_history = self.build_chat_history(self.conversation_data, self.active_branch)
         print(f"{Colors.CYAN}[UI] Built chat history with {len(chat_history)} messages for streaming{Colors.ENDC}")
-=======
-        # current_user_message is already added to history by add_user_message()
-        # So, DO NOT add it again here.
-
-        config = types.GenerateContentConfig(**self.params)
-        chat_history = self.build_chat_history(self.conversation_history) # History includes the latest user message
->>>>>>> 7a3552e8
+
 
         complete_response_text = ""
         try:
             print(f"\r{Colors.CYAN}AI is thinking (streaming UI)...{Colors.ENDC}", end="", flush=True)
             stream_generator = await self.client.aio.models.generate_content_stream(
-<<<<<<< HEAD
                 model=self.model, contents=chat_history, config=config)
-=======
-                model=self.model, contents=chat_history, config=config) # CORRECTED
->>>>>>> 7a3552e8
+
             print("\r" + " " * 50 + "\r", end="", flush=True)
 
             async for chunk in stream_generator:
@@ -1415,7 +1216,6 @@
                     chunk_text = chunk.text
                     complete_response_text += chunk_text
                     yield chunk_text
-<<<<<<< HEAD
                     
             print(f"{Colors.CYAN}[UI] Streaming complete, total length: {len(complete_response_text)}{Colors.ENDC}")
             
@@ -1429,25 +1229,11 @@
             yield error_msg
         finally:
             self.current_user_message = None  # Clear after processing
-=======
-            # Add the full AI response to history after streaming is complete
-            # (Handled by caller using add_assistant_message)
-            # self.add_assistant_message(complete_response_text) # No, caller does this
-
-            await self.save_conversation(quiet=True)
-        except Exception as e:
-            error_msg = f"Error generating streaming response: {e}"
-            print(f"{Colors.FAIL}{error_msg}{Colors.ENDC}")
-            yield error_msg # Yield error message to UI
-            # self.add_assistant_message(error_msg) # Caller should handle
-        finally:
-            self.current_user_message = None # Clear after processing
->>>>>>> 7a3552e8
+
 
     def get_conversation_history(self) -> List[Dict[str, Any]]:
         """Get history for UI (role and content)."""
         history = []
-<<<<<<< HEAD
         
         # Handle new format first
         if hasattr(self, 'conversation_data') and self.conversation_data:
@@ -1476,12 +1262,5 @@
                         'content': item["content"]["text"]
                     })
         
-=======
-        for item in self.conversation_history:
-            if item["type"] == "message":
-                history.append({
-                    'role': item["content"]["role"],
-                    'content': item["content"]["text"]
-                })
->>>>>>> 7a3552e8
+
         return history